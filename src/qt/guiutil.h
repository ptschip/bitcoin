// Copyright (c) 2011-2015 The Bitcoin Core developers
// Copyright (c) 2015-2017 The Bitcoin Unlimited developers
// Distributed under the MIT software license, see the accompanying
// file COPYING or http://www.opensource.org/licenses/mit-license.php.

#ifndef BITCOIN_QT_GUIUTIL_H
#define BITCOIN_QT_GUIUTIL_H

#include "amount.h"
#include "fs.h"

#include <QEvent>
#include <QHeaderView>
#include <QMessageBox>
#include <QObject>
#include <QProgressBar>
#include <QString>
#include <QTableView>

class QValidatedLineEdit;
class SendCoinsRecipient;

QT_BEGIN_NAMESPACE
class QAbstractItemView;
class QDateTime;
class QFont;
class QLineEdit;
class QUrl;
class QWidget;
QT_END_NAMESPACE

/** Utility functions used by the Bitcoin Qt UI.
 */
namespace GUIUtil
{
<<<<<<< HEAD
    // Create human-readable string from date
    QString dateTimeStr(const QDateTime &datetime);
    QString dateTimeStr(qint64 nTime);

    // Return a monospace font
    QFont fixedPitchFont();

    // Set up widgets for address and amounts
    void setupAddressWidget(QValidatedLineEdit *widget, QWidget *parent);
    void setupAmountWidget(QLineEdit *widget, QWidget *parent);

    // Parse "bitcoin:" URI into recipient object, return true on successful parsing
    bool parseBitcoinURI(const QUrl &uri, SendCoinsRecipient *out);
    bool parseBitcoinURI(QString uri, SendCoinsRecipient *out);
    QString formatBitcoinURI(const SendCoinsRecipient &info);

    QString uriPrefix();

    // Returns true if given address+amount meets "dust" definition
    bool isDust(const QString& address, const CAmount& amount);

    // HTML escaping for rich text controls
    QString HtmlEscape(const QString& str, bool fMultiLine=false);
    QString HtmlEscape(const std::string& str, bool fMultiLine=false);

    /** Copy a field of the currently selected entry of a view to the clipboard. Does nothing if nothing
        is selected.
       @param[in] column  Data column to extract from the model
       @param[in] role    Data role to extract from the model
       @see  TransactionView::copyLabel, TransactionView::copyAmount, TransactionView::copyAddress
     */
    void copyEntryData(QAbstractItemView *view, int column, int role=Qt::EditRole);

    /** Return a field of the currently selected entry as a QString. Does nothing if nothing
        is selected.
       @param[in] column  Data column to extract from the model
       @param[in] role    Data role to extract from the model
       @see  TransactionView::copyLabel, TransactionView::copyAmount, TransactionView::copyAddress
     */
    QString getEntryData(QAbstractItemView *view, int column, int role);

    void setClipboard(const QString& str);

    /** Get save filename, mimics QFileDialog::getSaveFileName, except that it appends a default suffix
        when no suffix is provided by the user.

      @param[in] parent  Parent window (or 0)
      @param[in] caption Window caption (or empty, for default)
      @param[in] dir     Starting directory (or empty, to default to documents directory)
      @param[in] filter  Filter specification such as "Comma Separated Files (*.csv)"
      @param[out] selectedSuffixOut  Pointer to return the suffix (file type) that was selected (or 0).
                  Can be useful when choosing the save file format based on suffix.
     */
    QString getSaveFileName(QWidget *parent, const QString &caption, const QString &dir,
        const QString &filter,
        QString *selectedSuffixOut);

    /** Get open filename, convenience wrapper for QFileDialog::getOpenFileName.

      @param[in] parent  Parent window (or 0)
      @param[in] caption Window caption (or empty, for default)
      @param[in] dir     Starting directory (or empty, to default to documents directory)
      @param[in] filter  Filter specification such as "Comma Separated Files (*.csv)"
      @param[out] selectedSuffixOut  Pointer to return the suffix (file type) that was selected (or 0).
                  Can be useful when choosing the save file format based on suffix.
     */
    QString getOpenFileName(QWidget *parent, const QString &caption, const QString &dir,
        const QString &filter,
        QString *selectedSuffixOut);

    /** Get connection type to call object slot in GUI thread with invokeMethod. The call will be blocking.

       @returns If called from the GUI thread, return a Qt::DirectConnection.
                If called from another thread, return a Qt::BlockingQueuedConnection.
    */
    Qt::ConnectionType blockingGUIThreadConnection();

    // Determine whether a widget is hidden behind other windows
    bool isObscured(QWidget *w);

    // Open debug.log
    void openDebugLogfile();

    // Replace invalid default fonts with known good ones
    void SubstituteFonts(const QString& language);

    /** Qt event filter that intercepts ToolTipChange events, and replaces the tooltip with a rich text
      representation if needed. This assures that Qt can word-wrap long tooltip messages.
      Tooltips longer than the provided size threshold (in characters) are wrapped.
     */
    class ToolTipToRichTextFilter : public QObject
    {
        Q_OBJECT

    public:
        explicit ToolTipToRichTextFilter(int size_threshold, QObject *parent = 0);

    protected:
        bool eventFilter(QObject *obj, QEvent *evt);

    private:
        int size_threshold;
    };

    /**
     * Makes a QTableView last column feel as if it was being resized from its left border.
     * Also makes sure the column widths are never larger than the table's viewport.
     * In Qt, all columns are resizable from the right, but it's not intuitive resizing the last column from the right.
     * Usually our second to last columns behave as if stretched, and when on strech mode, columns aren't resizable
     * interactively or programatically.
     *
     * This helper object takes care of this issue.
     *
     */
    class TableViewLastColumnResizingFixer: public QObject
    {
        Q_OBJECT

        public:
            TableViewLastColumnResizingFixer(QTableView* table, int lastColMinimumWidth, int allColsMinimumWidth);
            void stretchColumnWidth(int column);

        private:
            QTableView* tableView;
            int lastColumnMinimumWidth;
            int allColumnsMinimumWidth;
            int lastColumnIndex;
            int columnCount;
            int secondToLastColumnIndex;

            void adjustTableColumnsWidth();
            int getAvailableWidthForColumn(int column);
            int getColumnsWidth();
            void connectViewHeadersSignals();
            void disconnectViewHeadersSignals();
            void setViewHeaderResizeMode(int logicalIndex, QHeaderView::ResizeMode resizeMode);
            void resizeColumn(int nColumnIndex, int width);

        private Q_SLOTS:
            void on_sectionResized(int logicalIndex, int oldSize, int newSize);
            void on_geometriesChanged();
    };

    bool GetStartOnSystemStartup();
    bool SetStartOnSystemStartup(bool fAutoStart);

    /** Save window size and position */
    void saveWindowGeometry(const QString& strSetting, QWidget *parent);
    /** Restore window size and position */
    void restoreWindowGeometry(const QString& strSetting, const QSize &defaultSizeIn, QWidget *parent);

    /* Convert QString to OS specific boost path through UTF-8 */
    boost::filesystem::path qstringToBoostPath(const QString &path);

    /* Convert OS specific boost path to QString through UTF-8 */
    QString boostPathToQString(const boost::filesystem::path &path);

    /* Convert seconds into a QString with days, hours, mins, secs */
    QString formatDurationStr(int secs);

    /* Format CNodeStats.nServices bitmask into a user-readable string */
    QString formatServicesStr(quint64 mask);

    /* Format a CNodeCombinedStats.dPingTime into a user-readable string or display N/A, if 0*/
    QString formatPingTime(double dPingTime);

    /* Format a CNodeCombinedStats.nTimeOffset into a user-readable string. */
    QString formatTimeOffset(int64_t nTimeOffset);
=======
// Create human-readable string from date
QString dateTimeStr(const QDateTime &datetime);
QString dateTimeStr(qint64 nTime);

// Return a monospace font
QFont fixedPitchFont();

// Set up widgets for address and amounts
void setupAddressWidget(QValidatedLineEdit *widget, QWidget *parent);
void setupAmountWidget(QLineEdit *widget, QWidget *parent);

// Parse "bitcoin:" URI into recipient object, return true on successful parsing
bool parseBitcoinURI(const QUrl &uri, SendCoinsRecipient *out);
bool parseBitcoinURI(QString uri, SendCoinsRecipient *out);
QString formatBitcoinURI(const SendCoinsRecipient &info);

// Returns true if given address+amount meets "dust" definition
bool isDust(const QString &address, const CAmount &amount);

// HTML escaping for rich text controls
QString HtmlEscape(const QString &str, bool fMultiLine = false);
QString HtmlEscape(const std::string &str, bool fMultiLine = false);

/** Copy a field of the currently selected entry of a view to the clipboard. Does nothing if nothing
    is selected.
   @param[in] column  Data column to extract from the model
   @param[in] role    Data role to extract from the model
   @see  TransactionView::copyLabel, TransactionView::copyAmount, TransactionView::copyAddress
 */
void copyEntryData(QAbstractItemView *view, int column, int role = Qt::EditRole);

/** Return a field of the currently selected entry as a QString. Does nothing if nothing
    is selected.
   @param[in] column  Data column to extract from the model
   @param[in] role    Data role to extract from the model
   @see  TransactionView::copyLabel, TransactionView::copyAmount, TransactionView::copyAddress
 */
QString getEntryData(QAbstractItemView *view, int column, int role);

void setClipboard(const QString &str);

/** Get save filename, mimics QFileDialog::getSaveFileName, except that it appends a default suffix
    when no suffix is provided by the user.

  @param[in] parent  Parent window (or 0)
  @param[in] caption Window caption (or empty, for default)
  @param[in] dir     Starting directory (or empty, to default to documents directory)
  @param[in] filter  Filter specification such as "Comma Separated Files (*.csv)"
  @param[out] selectedSuffixOut  Pointer to return the suffix (file type) that was selected (or 0).
              Can be useful when choosing the save file format based on suffix.
 */
QString getSaveFileName(QWidget *parent,
    const QString &caption,
    const QString &dir,
    const QString &filter,
    QString *selectedSuffixOut);

/** Get open filename, convenience wrapper for QFileDialog::getOpenFileName.

  @param[in] parent  Parent window (or 0)
  @param[in] caption Window caption (or empty, for default)
  @param[in] dir     Starting directory (or empty, to default to documents directory)
  @param[in] filter  Filter specification such as "Comma Separated Files (*.csv)"
  @param[out] selectedSuffixOut  Pointer to return the suffix (file type) that was selected (or 0).
              Can be useful when choosing the save file format based on suffix.
 */
QString getOpenFileName(QWidget *parent,
    const QString &caption,
    const QString &dir,
    const QString &filter,
    QString *selectedSuffixOut);

/** Get connection type to call object slot in GUI thread with invokeMethod. The call will be blocking.

   @returns If called from the GUI thread, return a Qt::DirectConnection.
            If called from another thread, return a Qt::BlockingQueuedConnection.
*/
Qt::ConnectionType blockingGUIThreadConnection();

// Determine whether a widget is hidden behind other windows
bool isObscured(QWidget *w);

// Open debug.log
void openDebugLogfile();

// Replace invalid default fonts with known good ones
void SubstituteFonts(const QString &language);

/** Qt event filter that intercepts ToolTipChange events, and replaces the tooltip with a rich text
  representation if needed. This assures that Qt can word-wrap long tooltip messages.
  Tooltips longer than the provided size threshold (in characters) are wrapped.
 */
class ToolTipToRichTextFilter : public QObject
{
    Q_OBJECT

public:
    explicit ToolTipToRichTextFilter(int size_threshold, QObject *parent = 0);

protected:
    bool eventFilter(QObject *obj, QEvent *evt);

private:
    int size_threshold;
};

/**
 * Makes a QTableView last column feel as if it was being resized from its left border.
 * Also makes sure the column widths are never larger than the table's viewport.
 * In Qt, all columns are resizable from the right, but it's not intuitive resizing the last column from the right.
 * Usually our second to last columns behave as if stretched, and when on strech mode, columns aren't resizable
 * interactively or programatically.
 *
 * This helper object takes care of this issue.
 *
 */
class TableViewLastColumnResizingFixer : public QObject
{
    Q_OBJECT

public:
    TableViewLastColumnResizingFixer(QTableView *table, int lastColMinimumWidth, int allColsMinimumWidth);
    void stretchColumnWidth(int column);

private:
    QTableView *tableView;
    int lastColumnMinimumWidth;
    int allColumnsMinimumWidth;
    int lastColumnIndex;
    int columnCount;
    int secondToLastColumnIndex;

    void adjustTableColumnsWidth();
    int getAvailableWidthForColumn(int column);
    int getColumnsWidth();
    void connectViewHeadersSignals();
    void disconnectViewHeadersSignals();
    void setViewHeaderResizeMode(int logicalIndex, QHeaderView::ResizeMode resizeMode);
    void resizeColumn(int nColumnIndex, int width);

private Q_SLOTS:
    void on_sectionResized(int logicalIndex, int oldSize, int newSize);
    void on_geometriesChanged();
};

bool GetStartOnSystemStartup();
bool SetStartOnSystemStartup(bool fAutoStart);

/** Save window size and position */
void saveWindowGeometry(const QString &strSetting, QWidget *parent);
/** Restore window size and position */
void restoreWindowGeometry(const QString &strSetting, const QSize &defaultSizeIn, QWidget *parent);

/* Convert QString to OS specific boost path through UTF-8 */
fs::path qstringToBoostPath(const QString &path);

/* Convert OS specific boost path to QString through UTF-8 */
QString boostPathToQString(const fs::path &path);

/* Convert seconds into a QString with days, hours, mins, secs */
QString formatDurationStr(int secs);

/* Format CNodeStats.nServices bitmask into a user-readable string */
QString formatServicesStr(quint64 mask);

/* Format a CNodeCombinedStats.dPingTime into a user-readable string or display N/A, if 0*/
QString formatPingTime(double dPingTime);

/* Format a CNodeCombinedStats.nTimeOffset into a user-readable string. */
QString formatTimeOffset(int64_t nTimeOffset);
>>>>>>> e2d8f1af

#if defined(Q_OS_MAC) && QT_VERSION >= 0x050000
// workaround for Qt OSX Bug:
// https://bugreports.qt-project.org/browse/QTBUG-15631
// QProgressBar uses around 10% CPU even when app is in background
class ProgressBar : public QProgressBar
{
    bool event(QEvent *e) { return (e->type() != QEvent::StyleAnimationUpdate) ? QProgressBar::event(e) : false; }
};
#else
typedef QProgressBar ProgressBar;
#endif

} // namespace GUIUtil

#endif // BITCOIN_QT_GUIUTIL_H<|MERGE_RESOLUTION|>--- conflicted
+++ resolved
@@ -33,176 +33,6 @@
  */
 namespace GUIUtil
 {
-<<<<<<< HEAD
-    // Create human-readable string from date
-    QString dateTimeStr(const QDateTime &datetime);
-    QString dateTimeStr(qint64 nTime);
-
-    // Return a monospace font
-    QFont fixedPitchFont();
-
-    // Set up widgets for address and amounts
-    void setupAddressWidget(QValidatedLineEdit *widget, QWidget *parent);
-    void setupAmountWidget(QLineEdit *widget, QWidget *parent);
-
-    // Parse "bitcoin:" URI into recipient object, return true on successful parsing
-    bool parseBitcoinURI(const QUrl &uri, SendCoinsRecipient *out);
-    bool parseBitcoinURI(QString uri, SendCoinsRecipient *out);
-    QString formatBitcoinURI(const SendCoinsRecipient &info);
-
-    QString uriPrefix();
-
-    // Returns true if given address+amount meets "dust" definition
-    bool isDust(const QString& address, const CAmount& amount);
-
-    // HTML escaping for rich text controls
-    QString HtmlEscape(const QString& str, bool fMultiLine=false);
-    QString HtmlEscape(const std::string& str, bool fMultiLine=false);
-
-    /** Copy a field of the currently selected entry of a view to the clipboard. Does nothing if nothing
-        is selected.
-       @param[in] column  Data column to extract from the model
-       @param[in] role    Data role to extract from the model
-       @see  TransactionView::copyLabel, TransactionView::copyAmount, TransactionView::copyAddress
-     */
-    void copyEntryData(QAbstractItemView *view, int column, int role=Qt::EditRole);
-
-    /** Return a field of the currently selected entry as a QString. Does nothing if nothing
-        is selected.
-       @param[in] column  Data column to extract from the model
-       @param[in] role    Data role to extract from the model
-       @see  TransactionView::copyLabel, TransactionView::copyAmount, TransactionView::copyAddress
-     */
-    QString getEntryData(QAbstractItemView *view, int column, int role);
-
-    void setClipboard(const QString& str);
-
-    /** Get save filename, mimics QFileDialog::getSaveFileName, except that it appends a default suffix
-        when no suffix is provided by the user.
-
-      @param[in] parent  Parent window (or 0)
-      @param[in] caption Window caption (or empty, for default)
-      @param[in] dir     Starting directory (or empty, to default to documents directory)
-      @param[in] filter  Filter specification such as "Comma Separated Files (*.csv)"
-      @param[out] selectedSuffixOut  Pointer to return the suffix (file type) that was selected (or 0).
-                  Can be useful when choosing the save file format based on suffix.
-     */
-    QString getSaveFileName(QWidget *parent, const QString &caption, const QString &dir,
-        const QString &filter,
-        QString *selectedSuffixOut);
-
-    /** Get open filename, convenience wrapper for QFileDialog::getOpenFileName.
-
-      @param[in] parent  Parent window (or 0)
-      @param[in] caption Window caption (or empty, for default)
-      @param[in] dir     Starting directory (or empty, to default to documents directory)
-      @param[in] filter  Filter specification such as "Comma Separated Files (*.csv)"
-      @param[out] selectedSuffixOut  Pointer to return the suffix (file type) that was selected (or 0).
-                  Can be useful when choosing the save file format based on suffix.
-     */
-    QString getOpenFileName(QWidget *parent, const QString &caption, const QString &dir,
-        const QString &filter,
-        QString *selectedSuffixOut);
-
-    /** Get connection type to call object slot in GUI thread with invokeMethod. The call will be blocking.
-
-       @returns If called from the GUI thread, return a Qt::DirectConnection.
-                If called from another thread, return a Qt::BlockingQueuedConnection.
-    */
-    Qt::ConnectionType blockingGUIThreadConnection();
-
-    // Determine whether a widget is hidden behind other windows
-    bool isObscured(QWidget *w);
-
-    // Open debug.log
-    void openDebugLogfile();
-
-    // Replace invalid default fonts with known good ones
-    void SubstituteFonts(const QString& language);
-
-    /** Qt event filter that intercepts ToolTipChange events, and replaces the tooltip with a rich text
-      representation if needed. This assures that Qt can word-wrap long tooltip messages.
-      Tooltips longer than the provided size threshold (in characters) are wrapped.
-     */
-    class ToolTipToRichTextFilter : public QObject
-    {
-        Q_OBJECT
-
-    public:
-        explicit ToolTipToRichTextFilter(int size_threshold, QObject *parent = 0);
-
-    protected:
-        bool eventFilter(QObject *obj, QEvent *evt);
-
-    private:
-        int size_threshold;
-    };
-
-    /**
-     * Makes a QTableView last column feel as if it was being resized from its left border.
-     * Also makes sure the column widths are never larger than the table's viewport.
-     * In Qt, all columns are resizable from the right, but it's not intuitive resizing the last column from the right.
-     * Usually our second to last columns behave as if stretched, and when on strech mode, columns aren't resizable
-     * interactively or programatically.
-     *
-     * This helper object takes care of this issue.
-     *
-     */
-    class TableViewLastColumnResizingFixer: public QObject
-    {
-        Q_OBJECT
-
-        public:
-            TableViewLastColumnResizingFixer(QTableView* table, int lastColMinimumWidth, int allColsMinimumWidth);
-            void stretchColumnWidth(int column);
-
-        private:
-            QTableView* tableView;
-            int lastColumnMinimumWidth;
-            int allColumnsMinimumWidth;
-            int lastColumnIndex;
-            int columnCount;
-            int secondToLastColumnIndex;
-
-            void adjustTableColumnsWidth();
-            int getAvailableWidthForColumn(int column);
-            int getColumnsWidth();
-            void connectViewHeadersSignals();
-            void disconnectViewHeadersSignals();
-            void setViewHeaderResizeMode(int logicalIndex, QHeaderView::ResizeMode resizeMode);
-            void resizeColumn(int nColumnIndex, int width);
-
-        private Q_SLOTS:
-            void on_sectionResized(int logicalIndex, int oldSize, int newSize);
-            void on_geometriesChanged();
-    };
-
-    bool GetStartOnSystemStartup();
-    bool SetStartOnSystemStartup(bool fAutoStart);
-
-    /** Save window size and position */
-    void saveWindowGeometry(const QString& strSetting, QWidget *parent);
-    /** Restore window size and position */
-    void restoreWindowGeometry(const QString& strSetting, const QSize &defaultSizeIn, QWidget *parent);
-
-    /* Convert QString to OS specific boost path through UTF-8 */
-    boost::filesystem::path qstringToBoostPath(const QString &path);
-
-    /* Convert OS specific boost path to QString through UTF-8 */
-    QString boostPathToQString(const boost::filesystem::path &path);
-
-    /* Convert seconds into a QString with days, hours, mins, secs */
-    QString formatDurationStr(int secs);
-
-    /* Format CNodeStats.nServices bitmask into a user-readable string */
-    QString formatServicesStr(quint64 mask);
-
-    /* Format a CNodeCombinedStats.dPingTime into a user-readable string or display N/A, if 0*/
-    QString formatPingTime(double dPingTime);
-
-    /* Format a CNodeCombinedStats.nTimeOffset into a user-readable string. */
-    QString formatTimeOffset(int64_t nTimeOffset);
-=======
 // Create human-readable string from date
 QString dateTimeStr(const QDateTime &datetime);
 QString dateTimeStr(qint64 nTime);
@@ -218,6 +48,8 @@
 bool parseBitcoinURI(const QUrl &uri, SendCoinsRecipient *out);
 bool parseBitcoinURI(QString uri, SendCoinsRecipient *out);
 QString formatBitcoinURI(const SendCoinsRecipient &info);
+
+QString uriPrefix();
 
 // Returns true if given address+amount meets "dust" definition
 bool isDust(const QString &address, const CAmount &amount);
@@ -373,7 +205,6 @@
 
 /* Format a CNodeCombinedStats.nTimeOffset into a user-readable string. */
 QString formatTimeOffset(int64_t nTimeOffset);
->>>>>>> e2d8f1af
 
 #if defined(Q_OS_MAC) && QT_VERSION >= 0x050000
 // workaround for Qt OSX Bug:
