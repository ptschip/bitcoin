--- conflicted
+++ resolved
@@ -32,10 +32,7 @@
 #include <boost/foreach.hpp>
 #include <boost/signals2/signal.hpp>
 
-<<<<<<< HEAD
-=======
 #include "banentry.h"
->>>>>>> 0f19c3c3
 #include "stat.h"
 #include "unlimited.h"
 
@@ -63,11 +60,7 @@
 /** The maximum # of bytes to receive at once */
 static const int64_t MAX_RECV_CHUNK = 256 * 1024;
 /** Maximum length of incoming protocol messages (no message over 2 MiB is currently acceptable). */
-<<<<<<< HEAD
-// BU: currently allowing 10*excessiveBlockSize as the max message
-=======
 // BU: currently allowing DEFAULT_MAX_MESSAGE_SIZE_MULTIPLIER*excessiveBlockSize as the max message.
->>>>>>> 0f19c3c3
 // static const unsigned int MAX_PROTOCOL_MESSAGE_LENGTH = 2 * 1024 * 1024;
 /** Maximum length of strSubVer in `version` message */
 static const unsigned int MAX_SUBVERSION_LENGTH = 256;
@@ -89,11 +82,8 @@
 static const unsigned int DEFAULT_MAX_OUTBOUND_CONNECTIONS = 12;
 /** BU: The minimum number of xthin nodes to connect */
 static const uint8_t MIN_XTHIN_NODES = 8;
-<<<<<<< HEAD
-=======
 /** BU: The minimum number of BitcoinCash nodes to connect */
 static const uint8_t MIN_BITCOIN_CASH_NODES = 4;
->>>>>>> 0f19c3c3
 /** BU: The daily maximum disconnects while searching for xthin nodes to connect */
 static const unsigned int MAX_DISCONNECTS = 200;
 /** The default for -maxuploadtarget. 0 = Unlimited */
@@ -108,31 +98,11 @@
 static const bool DEFAULT_FORCEDNSSEED = false;
 static const size_t DEFAULT_MAXRECEIVEBUFFER = 5 * 1000;
 static const size_t DEFAULT_MAXSENDBUFFER = 1 * 1000;
-<<<<<<< HEAD
-
-// NOTE: When adjusting this, update rpcnet:setban's help ("24h")
-static const unsigned int DEFAULT_MISBEHAVING_BANTIME = 60 * 60 * 24; // Default 24-hour ban
-
-=======
->>>>>>> 0f19c3c3
 
 unsigned int ReceiveFloodSize();
 unsigned int SendBufferSize();
 
 void AddOneShot(const std::string &strDest);
-<<<<<<< HEAD
-void AddressCurrentlyConnected(const CService &addr);
-CNode *FindNode(const CNetAddr &ip);
-CNode *FindNode(const CSubNet &subNet);
-CNode *FindNode(const std::string &addrName);
-CNode *FindNode(const CService &ip);
-int DisconnectSubNetNodes(const CSubNet &subNet);
-CNode *ConnectNode(CAddress addrConnect, const char *pszDest = NULL);
-bool OpenNetworkConnection(const CAddress &addrConnect,
-    CSemaphoreGrant *grantOutbound = NULL,
-    const char *strDest = NULL,
-    bool fOneShot = false);
-=======
 CNodeRef FindNodeRef(const std::string &addrName);
 int DisconnectSubNetNodes(const CSubNet &subNet);
 bool OpenNetworkConnection(const CAddress &addrConnect,
@@ -141,7 +111,6 @@
     const char *strDest = NULL,
     bool fOneShot = false,
     bool fFeeler = false);
->>>>>>> 0f19c3c3
 void MapPort(bool fUseUPnP);
 unsigned short GetListenPort();
 bool BindListenPort(const CService &bindAddr, std::string &strError, bool fWhitelisted = false);
@@ -221,11 +190,8 @@
 extern int nMaxConnections;
 /** The minimum number of xthin nodes to connect to */
 extern int nMinXthinNodes;
-<<<<<<< HEAD
-=======
 /** The minimum number of BitcoinCash nodes to connect to */
 extern int nMinBitcoinCashNodes;
->>>>>>> 0f19c3c3
 extern std::vector<CNode *> vNodes;
 extern CCriticalSection cs_vNodes;
 extern std::map<CInv, CDataStream> mapRelay;
@@ -315,63 +281,6 @@
 };
 
 
-<<<<<<< HEAD
-typedef enum BanReason { BanReasonUnknown = 0, BanReasonNodeMisbehaving = 1, BanReasonManuallyAdded = 2 } BanReason;
-
-class CBanEntry
-{
-public:
-    static const int CURRENT_VERSION = 1;
-    int nVersion;
-    int64_t nCreateTime;
-    int64_t nBanUntil;
-    uint8_t banReason;
-
-    CBanEntry() { SetNull(); }
-    CBanEntry(int64_t nCreateTimeIn)
-    {
-        SetNull();
-        nCreateTime = nCreateTimeIn;
-    }
-
-    ADD_SERIALIZE_METHODS;
-
-    template <typename Stream, typename Operation>
-    inline void SerializationOp(Stream &s, Operation ser_action, int nType, int nVersion)
-    {
-        READWRITE(this->nVersion);
-        nVersion = this->nVersion;
-        READWRITE(nCreateTime);
-        READWRITE(nBanUntil);
-        READWRITE(banReason);
-    }
-
-    void SetNull()
-    {
-        nVersion = CBanEntry::CURRENT_VERSION;
-        nCreateTime = 0;
-        nBanUntil = 0;
-        banReason = BanReasonUnknown;
-    }
-
-    std::string banReasonToString()
-    {
-        switch (banReason)
-        {
-        case BanReasonNodeMisbehaving:
-            return "node misbehaving";
-        case BanReasonManuallyAdded:
-            return "manually added";
-        default:
-            return "unknown";
-        }
-    }
-};
-
-typedef std::map<CSubNet, CBanEntry> banmap_t;
-
-=======
->>>>>>> 0f19c3c3
 // BU cleaning up nodes as a global destructor creates many global destruction dependencies.  Instead use a function
 // call.
 #if 0
@@ -460,11 +369,7 @@
     CBloomFilter *pfilter;
     // BU - Xtreme Thinblocks: a bloom filter which is separate from the one used by SPV wallets
     CBloomFilter *pThinBlockFilter;
-<<<<<<< HEAD
-    int nRefCount;
-=======
     std::atomic<int> nRefCount;
->>>>>>> 0f19c3c3
     NodeId id;
 
     //! Accumulated misbehaviour score for this peer.
@@ -488,10 +393,7 @@
     uint64_t nGetXBlockTxLastTime; // The last time a get_xblocktx request was made
     double nGetXthinCount; // Count how many get_xthin requests are made
     uint64_t nGetXthinLastTime; // The last time a get_xthin request was made
-<<<<<<< HEAD
-=======
     uint32_t nXthinBloomfilterSize; // The maximum xthin bloom filter size (in bytes) that our peer will accept.
->>>>>>> 0f19c3c3
     // BUIP010 Xtreme Thinblocks: end section
 
     unsigned short addrFromPort;
@@ -608,24 +510,17 @@
             msg.SetVersion(nVersionIn);
     }
 
-<<<<<<< HEAD
-    CNode *AddRef()
-=======
     const CMessageHeader::MessageStartChars &GetMagic(const CChainParams &params) const
->>>>>>> 0f19c3c3
     {
         return fUsesCashMagic ? params.CashMessageStart() : params.MessageStart();
     }
 
-<<<<<<< HEAD
-=======
     CNode *AddRef()
     {
         nRefCount++;
         return this;
     }
 
->>>>>>> 0f19c3c3
     void Release() { nRefCount--; }
     // BUIP010:
     bool ThinBlockCapable()
@@ -635,8 +530,6 @@
         return false;
     }
 
-<<<<<<< HEAD
-=======
     // BUIP055:
     bool BitcoinCashCapable()
     {
@@ -645,7 +538,6 @@
         return false;
     }
 
->>>>>>> 0f19c3c3
     void AddAddressKnown(const CAddress &addr) { addrKnown.insert(addr.GetKey()); }
     void PushAddress(const CAddress &addr)
     {
@@ -915,47 +807,6 @@
             return addrName + " (" + idstr + ")";
         return idstr;
     }
-<<<<<<< HEAD
-
-
-    // Denial-of-service detection/prevention
-    // The idea is to detect peers that are behaving
-    // badly and disconnect/ban them, but do it in a
-    // one-coding-mistake-won't-shatter-the-entire-network
-    // way.
-    // IMPORTANT:  There should be nothing I can give a
-    // node that it will forward on that will make that
-    // node's peers drop it. If there is, an attacker
-    // can isolate a node and/or try to split the network.
-    // Dropping a node for sending stuff that is invalid
-    // now but might be valid in a later version is also
-    // dangerous, because it can cause a network split
-    // between nodes running old code and nodes running
-    // new code.
-    static void ClearBanned(); // needed for unit testing
-    static bool IsBanned(CNetAddr ip);
-    static bool IsBanned(CSubNet subnet);
-    static void Ban(const CNetAddr &ip,
-        const BanReason &banReason,
-        int64_t bantimeoffset = 0,
-        bool sinceUnixEpoch = false);
-    static void Ban(const CSubNet &subNet,
-        const BanReason &banReason,
-        int64_t bantimeoffset = 0,
-        bool sinceUnixEpoch = false);
-    static bool Unban(const CNetAddr &ip);
-    static bool Unban(const CSubNet &ip);
-    static void GetBanned(banmap_t &banmap);
-    static void SetBanned(const banmap_t &banmap);
-
-    //! check is the banlist has unwritten changes
-    static bool BannedSetIsDirty();
-    //! set the "dirty" flag for the banlist
-    static void SetBannedSetDirty(bool dirty = true);
-    //! clean unused entries (if bantime has expired)
-    static void SweepBanned();
-=======
->>>>>>> 0f19c3c3
 
 
     void copyStats(CNodeStats &stats);
@@ -1048,27 +899,9 @@
     CAddrDB();
     bool Write(const CAddrMan &addr);
     bool Read(CAddrMan &addr);
-<<<<<<< HEAD
-};
-
-/** Access to the banlist database (banlist.dat) */
-class CBanDB
-{
-private:
-    boost::filesystem::path pathBanlist;
-
-public:
-    CBanDB();
-    bool Write(const banmap_t &banSet);
-    bool Read(banmap_t &banSet);
-};
-
-
-=======
     bool Read(CAddrMan &addr, CDataStream &ssPeers);
 };
 
->>>>>>> 0f19c3c3
 /** Return a timestamp in the future (in microseconds) for exponentially distributed events. */
 int64_t PoissonNextSend(int64_t nNow, int average_interval_seconds);
 
