--- conflicted
+++ resolved
@@ -400,14 +400,9 @@
 
     for (; paramNum < params.size(); paramNum++)
     {
-<<<<<<< HEAD
         std::string param = params[paramNum].get_str();
-        CBitcoinAddress address(param);
-        if (address.IsValid())
-=======
-        CTxDestination dest = DecodeDestination(params[paramNum].get_str());
+        CTxDestination dest = DecodeDestination(param);
         if (IsValidDestination(dest))
->>>>>>> 19aa0660
         {
             ImportAddress(dest, strLabel);
         }
