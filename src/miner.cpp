--- conflicted
+++ resolved
@@ -73,17 +73,6 @@
     return nNewTime - nOldTime;
 }
 
-<<<<<<< HEAD
-CBlockTemplate *CreateNewBlock(const CChainParams &chainparams,
-    const CScript &scriptPubKeyIn,
-    bool blockstreamCoreCompatible);
-
-CBlockTemplate *CreateNewBlock(const CChainParams &chainparams, const CScript &scriptPubKeyIn)
-{
-    CBlockTemplate *tmpl = NULL;
-    if (maxGeneratedBlock > BLOCKSTREAM_CORE_MAX_BLOCK_SIZE)
-        tmpl = CreateNewBlock(chainparams, scriptPubKeyIn, false);
-=======
 BlockAssembler::BlockAssembler(const CChainParams &_chainparams)
     : chainparams(_chainparams), nBlockSize(0), nBlockTx(0), nBlockSigOps(0), nFees(0), nHeight(0), nLockTimeCutoff(0),
       lastFewTxs(0), blockFinished(false), buip055ChainBlock(false)
@@ -168,39 +157,16 @@
 
     if (nBlockMaxSize > BLOCKSTREAM_CORE_MAX_BLOCK_SIZE)
         tmpl = CreateNewBlock(scriptPubKeyIn, false);
->>>>>>> 0f19c3c3
 
     // If the block is too small we need to drop back to the 1MB ruleset
     if ((!tmpl) || (tmpl->block.nBlockSize <= BLOCKSTREAM_CORE_MAX_BLOCK_SIZE))
     {
-<<<<<<< HEAD
-        tmpl = CreateNewBlock(chainparams, scriptPubKeyIn, true);
-=======
         tmpl = CreateNewBlock(scriptPubKeyIn, true);
->>>>>>> 0f19c3c3
     }
 
     return tmpl;
 }
 
-<<<<<<< HEAD
-CBlockTemplate *CreateNewBlock(const CChainParams &chainparams,
-    const CScript &scriptPubKeyIn,
-    bool blockstreamCoreCompatible)
-{
-    // Create new block
-    auto_ptr<CBlockTemplate> pblocktemplate(new CBlockTemplate());
-    if (!pblocktemplate.get())
-        return NULL;
-    CBlock *pblock = &pblocktemplate->block; // pointer for convenience
-
-    // Create coinbase tx
-    CMutableTransaction txNew;
-    txNew.vin.resize(1);
-    txNew.vin[0].prevout.SetNull();
-    txNew.vout.resize(1);
-    txNew.vout[0].scriptPubKey = scriptPubKeyIn;
-=======
 CBlockTemplate *BlockAssembler::CreateNewBlock(const CScript &scriptPubKeyIn, bool blockstreamCoreCompatible)
 {
     resetBlock(scriptPubKeyIn);
@@ -209,25 +175,16 @@
     std::unique_ptr<CBlockTemplate> pblocktemplate(new CBlockTemplate());
 
     CBlock *pblock = &pblocktemplate->block;
->>>>>>> 0f19c3c3
 
     // Add dummy coinbase tx as first transaction
     pblock->vtx.push_back(CTransaction());
     pblocktemplate->vTxFees.push_back(-1); // updated at end
     pblocktemplate->vTxSigOps.push_back(-1); // updated at end
 
-<<<<<<< HEAD
-    // Largest block you're willing to create:
-    // unsigned int nBlockMaxSize = GetArg("-blockmaxsize", DEFAULT_BLOCK_MAX_SIZE);
-    // Limit to betweeen 1K and MAX_BLOCK_SIZE-1K for sanity:
-    // std::max((unsigned int)1000, std::min((unsigned int)(maxGeneratedBlock-1000), nBlockMaxSize));
-    uint64_t nBlockMaxSize = maxGeneratedBlock;
-=======
     LOCK2(cs_main, mempool.cs);
     CBlockIndex *pindexPrev = chainActive.Tip();
     assert(pindexPrev); // can't make a new block if we don't even have the genesis block
     nHeight = pindexPrev->nHeight + 1;
->>>>>>> 0f19c3c3
 
     buip055ChainBlock = pindexPrev->IsforkActiveOnNextBlock(miningForkTime.value);
 
@@ -243,16 +200,6 @@
     nLockTimeCutoff =
         (STANDARD_LOCKTIME_VERIFY_FLAGS & LOCKTIME_MEDIAN_TIME_PAST) ? nMedianTimePast : pblock->GetBlockTime();
 
-<<<<<<< HEAD
-    std::priority_queue<CTxMemPool::txiter, std::vector<CTxMemPool::txiter>, ScoreCompare> clearedTxs;
-    bool fPrintPriority = GetBoolArg("-printpriority", DEFAULT_PRINTPRIORITY);
-    uint64_t nBlockSize = 0; // BU add the proper block size quantity to the actual size
-    {
-        CBlockHeader h;
-        nBlockSize += h.GetSerializeSize(SER_NETWORK, PROTOCOL_VERSION);
-    }
-    assert(nBlockSize == 80); // BU block header is always 80 bytes
-=======
     addPriorityTxs(pblocktemplate.get());
     addScoreTxs(pblocktemplate.get());
 
@@ -293,47 +240,10 @@
     {
         throw std::runtime_error(strprintf("%s: Excessive block generated: %s", __func__, FormatStateMessage(state)));
     }
->>>>>>> 0f19c3c3
 
     return pblocktemplate.release();
 }
 
-<<<<<<< HEAD
-    unsigned int nCoinbaseSize = 0;
-    // Compute coinbase transaction WITHOUT FEES just to get its size.  We will recompute this at the end when we know
-    // the fees.
-    {
-        txNew.vout[0].nValue = 0; // Will be fixed below, but we need to adjust the size for a possible 9 byte varint
-        // block height will be fixed below, but we need to adjust the size for a possible 9 byte varint
-        txNew.vin[0].scriptSig = CScript() << ((int)0) << CScriptNum(0);
-
-        // BU005 add block size settings to the coinbase
-        std::string cbmsg = FormatCoinbaseMessage(BUComments, minerComment);
-        const char *cbcstr = cbmsg.c_str();
-        vector<unsigned char> vec(cbcstr, cbcstr + cbmsg.size());
-        COINBASE_FLAGS = CScript() << vec;
-        // Chop off any extra data in the COINBASE_FLAGS so the sig does not exceed the max.
-        // we can do this because the coinbase is not a "real" script...
-        if (txNew.vin[0].scriptSig.size() + COINBASE_FLAGS.size() > MAX_COINBASE_SCRIPTSIG_SIZE)
-        {
-            COINBASE_FLAGS.resize(MAX_COINBASE_SCRIPTSIG_SIZE - txNew.vin[0].scriptSig.size());
-        }
-        txNew.vin[0].scriptSig = txNew.vin[0].scriptSig + COINBASE_FLAGS;
-        // This code serialized the transaction but the 2 zeros above (nValue and block height) got encoded into 2
-        // bytes, yet these are varints so there is a possible 16 more bytes
-        nCoinbaseSize = txNew.GetSerializeSize(SER_NETWORK, PROTOCOL_VERSION) + 16;
-        // BU005 END
-    }
-
-    // BU Miners take the block we give them, wipe away our coinbase and add their own.  So if their reserve choice is
-    // bigger then our coinbase then use that.
-    nBlockSize += std::max(nCoinbaseSize, (unsigned int)coinbaseReserve.value);
-
-    uint64_t nBlockTx = 0;
-    unsigned int nBlockSigOps = 100;
-    int lastFewTxs = 0;
-    CAmount nFees = 0;
-=======
 bool BlockAssembler::isStillDependent(CTxMemPool::txiter iter)
 {
     BOOST_FOREACH (CTxMemPool::txiter parent, mempool.GetMemPoolParents(iter))
@@ -345,7 +255,6 @@
     }
     return false;
 }
->>>>>>> 0f19c3c3
 
 // Return true if incremental tx or txs in the block with the given size and sigop count would be
 // valid, and false otherwise.  If false, blockFinished and lastFewTxs are updated if appropriate.
@@ -353,36 +262,6 @@
 {
     if (nBlockSize + nExtraSize > nBlockMaxSize)
     {
-<<<<<<< HEAD
-        LOCK2(cs_main, mempool.cs);
-        CBlockIndex *pindexPrev = chainActive.Tip();
-        const int nHeight = pindexPrev->nHeight + 1;
-        pblock->nTime = GetAdjustedTime();
-        const int64_t nMedianTimePast = pindexPrev->GetMedianTimePast();
-
-        pblock->nVersion = UnlimitedComputeBlockVersion(pindexPrev, chainparams.GetConsensus(), pblock->nTime);
-        // -regtest only: allow overriding block.nVersion with
-        // -blockversion=N to test forking scenarios
-        if (chainparams.MineBlocksOnDemand())
-            pblock->nVersion = GetArg("-blockversion", pblock->nVersion);
-
-        int64_t nLockTimeCutoff =
-            (STANDARD_LOCKTIME_VERIFY_FLAGS & LOCKTIME_MEDIAN_TIME_PAST) ? nMedianTimePast : pblock->GetBlockTime();
-
-        bool fPriorityBlock = nBlockPrioritySize > 0;
-        if (fPriorityBlock)
-        {
-            vecPriority.reserve(mempool.mapTx.size());
-            for (CTxMemPool::indexed_transaction_set::iterator mi = mempool.mapTx.begin(); mi != mempool.mapTx.end();
-                 ++mi)
-            {
-                double dPriority = mi->GetPriority(nHeight);
-                CAmount dummy;
-                mempool.ApplyDeltas(mi->GetTx().GetHash(), dPriority, dummy);
-                vecPriority.push_back(TxCoinAgePriority(dPriority, mi));
-            }
-            std::make_heap(vecPriority.begin(), vecPriority.end(), pricomparer);
-=======
         // If the block is so close to full that no more txs will fit
         // or if we've tried more than 50 times to fill remaining space
         // then flag that the block is finished
@@ -390,38 +269,15 @@
         {
             blockFinished = true;
             return false;
->>>>>>> 0f19c3c3
         }
         // Once we're within 1000 bytes of a full block, only look at 50 more txs
         // to try to fill the remaining space.
         if (nBlockSize > nBlockMaxSize - 1000)
         {
-<<<<<<< HEAD
-            bool priorityTx = false;
-            if (fPriorityBlock && !vecPriority.empty())
-            { // add a tx from priority queue to fill the blockprioritysize
-                priorityTx = true;
-                iter = vecPriority.front().second;
-                actualPriority = vecPriority.front().first;
-                std::pop_heap(vecPriority.begin(), vecPriority.end(), pricomparer);
-                vecPriority.pop_back();
-            }
-            else if (clearedTxs.empty())
-            { // add tx with next highest score
-                iter = mempool.mapTx.project<0>(mi);
-                mi++;
-            }
-            else
-            { // try to add a previously postponed child tx
-                iter = clearedTxs.top();
-                clearedTxs.pop();
-            }
-=======
             lastFewTxs++;
         }
         return false;
     }
->>>>>>> 0f19c3c3
 
     // Enforce the "old" sigops for <= 1MB blocks
     if (nBlockSize + nExtraSize <= BLOCKSTREAM_CORE_MAX_BLOCK_SIZE)
@@ -449,105 +305,6 @@
         }
     }
 
-<<<<<<< HEAD
-            const CTransaction &tx = iter->GetTx();
-
-            bool fOrphan = false;
-            BOOST_FOREACH (CTxMemPool::txiter parent, mempool.GetMemPoolParents(iter))
-            {
-                if (!inBlock.count(parent))
-                {
-                    fOrphan = true;
-                    break;
-                }
-            }
-            if (fOrphan)
-            {
-                if (priorityTx)
-                    waitPriMap.insert(std::make_pair(iter, actualPriority));
-                else
-                    waitSet.insert(iter);
-                continue;
-            }
-
-            unsigned int nTxSize = iter->GetTxSize();
-            if (fPriorityBlock && (nBlockSize + nTxSize >= nBlockPrioritySize || !AllowFree(actualPriority)))
-            {
-                fPriorityBlock = false;
-                waitPriMap.clear();
-            }
-            if (!priorityTx &&
-                (iter->GetModifiedFee() < ::minRelayTxFee.GetFee(nTxSize) && nBlockSize >= nBlockMinSize))
-            {
-                break;
-            }
-            if (nBlockSize + nTxSize >= nBlockMaxSize)
-            {
-                if (nBlockSize > nBlockMaxSize - 100 || lastFewTxs > 50)
-                {
-                    break;
-                }
-                // Once we're within 1000 bytes of a full block, only look at 50 more txs
-                // to try to fill the remaining space.
-                if (nBlockSize > nBlockMaxSize - 1000)
-                {
-                    lastFewTxs++;
-                }
-                continue;
-            }
-
-            if (!IsFinalTx(tx, nHeight, nLockTimeCutoff))
-                continue;
-
-            unsigned int nTxSigOps = iter->GetSigOpCount();
-            if (nBlockSize + nTxSize <= BLOCKSTREAM_CORE_MAX_BLOCK_SIZE) // Enforce the "old" sigops for <= 1MB blocks
-            {
-                // BU: be conservative about what is generated
-                if (nBlockSigOps + nTxSigOps >= BLOCKSTREAM_CORE_MAX_BLOCK_SIGOPS)
-                {
-                    // BU: so a block that is near the sigops limit might be shorter than it could be if the high sigops
-                    // tx was backed out and other tx added.
-                    if (nBlockSigOps > BLOCKSTREAM_CORE_MAX_BLOCK_SIGOPS - 2)
-                    {
-                        break;
-                    }
-                    continue;
-                }
-            }
-            else if (nBlockSize + nTxSize > BLOCKSTREAM_CORE_MAX_BLOCK_SIZE)
-            {
-                uint64_t blockMbSize = 1 + ((nBlockSize + nTxSize - 1) / 1000000);
-                if (nBlockSigOps + nTxSigOps > blockMiningSigopsPerMb.value * blockMbSize)
-                {
-                    if (nBlockSigOps > blockMiningSigopsPerMb.value * blockMbSize - 2)
-                    {
-                        // very close to the limit, so the block is finished.  So a block that is near the sigops limit
-                        // might be shorter than it could be if the high sigops tx was backed out and other tx added.
-                        break;
-                    }
-                    continue; // find another TX
-                }
-            }
-
-            CAmount nTxFees = iter->GetFee();
-            // Added
-            pblock->vtx.push_back(tx);
-            pblocktemplate->vTxFees.push_back(nTxFees);
-            pblocktemplate->vTxSigOps.push_back(nTxSigOps);
-            nBlockSize += nTxSize;
-            ++nBlockTx;
-            nBlockSigOps += nTxSigOps;
-            nFees += nTxFees;
-
-            if (fPrintPriority)
-            {
-                double dPriority = iter->GetPriority(nHeight);
-                CAmount dummy;
-                mempool.ApplyDeltas(tx.GetHash(), dPriority, dummy);
-                LogPrintf("priority %.1f fee %s txid %s\n", dPriority,
-                    CFeeRate(iter->GetModifiedFee(), nTxSize).ToString(), tx.GetHash().ToString());
-            }
-=======
     return true;
 }
 
@@ -564,7 +321,6 @@
 
     return true;
 }
->>>>>>> 0f19c3c3
 
 void BlockAssembler::AddToBlock(CBlockTemplate *pblocktemplate, CTxMemPool::txiter iter)
 {
@@ -577,86 +333,6 @@
     nFees += iter->GetFee();
     inBlock.insert(iter);
 
-<<<<<<< HEAD
-            // Add transactions that depend on this one to the priority queue
-            BOOST_FOREACH (CTxMemPool::txiter child, mempool.GetMemPoolChildren(iter))
-            {
-                if (fPriorityBlock)
-                {
-                    waitPriIter wpiter = waitPriMap.find(child);
-                    if (wpiter != waitPriMap.end())
-                    {
-                        vecPriority.push_back(TxCoinAgePriority(wpiter->second, child));
-                        std::push_heap(vecPriority.begin(), vecPriority.end(), pricomparer);
-                        waitPriMap.erase(wpiter);
-                    }
-                }
-                else
-                {
-                    if (waitSet.count(child))
-                    {
-                        clearedTxs.push(child);
-                        waitSet.erase(child);
-                    }
-                }
-            }
-        }
-        nLastBlockTx = nBlockTx;
-        nLastBlockSize = nBlockSize;
-        LogPrintf(
-            "CreateNewBlock(): total size %u txs: %u fees: %ld sigops %d\n", nBlockSize, nBlockTx, nFees, nBlockSigOps);
-
-        // Compute final coinbase transaction.
-        txNew.vout[0].nValue = nFees + GetBlockSubsidy(nHeight, chainparams.GetConsensus());
-        txNew.vin[0].scriptSig = CScript() << nHeight << CScriptNum(0);
-
-        // BU005 add block size settings to the coinbase
-        std::string cbmsg = FormatCoinbaseMessage(BUComments, minerComment);
-        const char *cbcstr = cbmsg.c_str();
-        vector<unsigned char> vec(cbcstr, cbcstr + cbmsg.size());
-        COINBASE_FLAGS = CScript() << vec;
-        // Chop off any extra data in the COINBASE_FLAGS so the sig does not exceed the max.
-        // we can do this because the coinbase is not a "real" script...
-        if (txNew.vin[0].scriptSig.size() + COINBASE_FLAGS.size() > MAX_COINBASE_SCRIPTSIG_SIZE)
-        {
-            COINBASE_FLAGS.resize(MAX_COINBASE_SCRIPTSIG_SIZE - txNew.vin[0].scriptSig.size());
-        }
-        txNew.vin[0].scriptSig = txNew.vin[0].scriptSig + COINBASE_FLAGS;
-        // BU005 END
-
-        pblock->vtx[0] = txNew;
-        pblocktemplate->vTxFees[0] = -nFees;
-
-        // Fill in header
-        pblock->hashPrevBlock = pindexPrev->GetBlockHash();
-        UpdateTime(pblock, chainparams.GetConsensus(), pindexPrev);
-        pblock->nBits = GetNextWorkRequired(pindexPrev, pblock, chainparams.GetConsensus());
-        pblock->nNonce = 0;
-        pblocktemplate->vTxSigOps[0] = GetLegacySigOpCount(pblock->vtx[0]);
-
-        CValidationState state;
-        if (blockstreamCoreCompatible)
-        {
-            if (!TestConservativeBlockValidity(state, chainparams, *pblock, pindexPrev, false, false))
-            {
-                throw std::runtime_error(
-                    strprintf("%s: TestBlockValidity failed: %s", __func__, FormatStateMessage(state)));
-            }
-        }
-        else
-        {
-            if (!TestBlockValidity(state, chainparams, *pblock, pindexPrev, false, false))
-            {
-                throw std::runtime_error(
-                    strprintf("%s: TestBlockValidity failed: %s", __func__, FormatStateMessage(state)));
-            }
-        }
-        if (pblock->fExcessive)
-        {
-            throw std::runtime_error(
-                strprintf("%s: Excessive block generated: %s", __func__, FormatStateMessage(state)));
-        }
-=======
     bool fPrintPriority = GetBoolArg("-printpriority", DEFAULT_PRINTPRIORITY);
     if (fPrintPriority)
     {
@@ -666,15 +342,10 @@
         LogPrintf("priority %.1f fee %s txid %s\n", dPriority,
             CFeeRate(iter->GetModifiedFee(), iter->GetTxSize()).ToString().c_str(),
             iter->GetTx().GetHash().ToString().c_str());
->>>>>>> 0f19c3c3
-    }
-}
-
-<<<<<<< HEAD
-void IncrementExtraNonce(CBlock *pblock, const CBlockIndex *pindexPrev, unsigned int &nExtraNonce)
-=======
+    }
+}
+
 void BlockAssembler::addScoreTxs(CBlockTemplate *pblocktemplate)
->>>>>>> 0f19c3c3
 {
     std::priority_queue<CTxMemPool::txiter, std::vector<CTxMemPool::txiter>, ScoreCompare> clearedTxs;
     CTxMemPool::setEntries waitSet;
@@ -683,22 +354,6 @@
     CTxMemPool::txiter iter;
     while (!blockFinished && (mi != mempool.mapTx.get<mining_score>().end() || !clearedTxs.empty()))
     {
-<<<<<<< HEAD
-        nExtraNonce = 0;
-        hashPrevBlock = pblock->hashPrevBlock;
-    }
-    ++nExtraNonce;
-    unsigned int nHeight = pindexPrev->nHeight + 1; // Height first in coinbase required for block.version=2
-    CMutableTransaction txCoinbase(pblock->vtx[0]);
-
-    CScript script = (CScript() << nHeight << CScriptNum(nExtraNonce));
-    if (script.size() + COINBASE_FLAGS.size() > MAX_COINBASE_SCRIPTSIG_SIZE)
-    {
-        COINBASE_FLAGS.resize(MAX_COINBASE_SCRIPTSIG_SIZE - script.size());
-    }
-    txCoinbase.vin[0].scriptSig = script + COINBASE_FLAGS;
-    assert(txCoinbase.vin[0].scriptSig.size() <= MAX_COINBASE_SCRIPTSIG_SIZE);
-=======
         // If no txs that were previously postponed are available to try
         // again, then try the next highest score tx
         if (clearedTxs.empty())
@@ -713,7 +368,6 @@
             iter = clearedTxs.top();
             clearedTxs.pop();
         }
->>>>>>> 0f19c3c3
 
         // If tx already in block, skip  (added by addPriorityTxs)
         if (inBlock.count(iter))
@@ -737,35 +391,6 @@
             continue;
         }
 
-<<<<<<< HEAD
-//
-// ScanHash scans nonces looking for a hash with at least some zero bits.
-// The nonce is usually preserved between calls, but periodically or if the
-// nonce is 0xffff0000 or above, the block is rebuilt and nNonce starts over at
-// zero.
-//
-bool static ScanHash(const CBlockHeader *pblock, uint32_t &nNonce, uint256 *phash)
-{
-    // Write the first 76 bytes of the block header to a double-SHA256 state.
-    CHash256 hasher;
-    CDataStream ss(SER_NETWORK, PROTOCOL_VERSION);
-    ss << *pblock;
-    assert(ss.size() == 80);
-    hasher.Write((unsigned char *)&ss[0], 76);
-
-    while (true)
-    {
-        nNonce++;
-
-        // Write the last 4 bytes of the block header (the nonce) to a copy of
-        // the double-SHA256 state, and compute the result.
-        CHash256(hasher).Write((unsigned char *)&nNonce, 4).Finalize((unsigned char *)phash);
-
-        // Return the nonce if the hash has at least some zero bits,
-        // caller will check if it has enough to reach the target
-        if (((uint16_t *)phash)[15] == 0)
-            return true;
-=======
         // If tx is dependent on other mempool txs which haven't yet been included
         // then put it in the waitSet
         if (isStillDependent(iter))
@@ -773,7 +398,6 @@
             waitSet.insert(iter);
             continue;
         }
->>>>>>> 0f19c3c3
 
         // If the fee rate is below the min fee rate for mining, then we're done
         // adding txs based on score (fee rate)
@@ -801,11 +425,7 @@
     }
 }
 
-<<<<<<< HEAD
-static bool ProcessBlockFound(const CBlock *pblock, const CChainParams &chainparams)
-=======
 void BlockAssembler::addPriorityTxs(CBlockTemplate *pblocktemplate)
->>>>>>> 0f19c3c3
 {
     // How much of the block should be dedicated to high-priority transactions,
     // included regardless of the fees they pay
@@ -857,51 +477,6 @@
             continue;
         }
 
-<<<<<<< HEAD
-void static BitcoinMiner(const CChainParams &chainparams)
-{
-    LogPrintf("BitcoinMiner started\n");
-    SetThreadPriority(THREAD_PRIORITY_LOWEST);
-    RenameThread("bitcoin-miner");
-
-    unsigned int nExtraNonce = 0;
-
-    boost::shared_ptr<CReserveScript> coinbaseScript;
-    GetMainSignals().ScriptForMining(coinbaseScript);
-
-    try
-    {
-        // Throw an error if no script was provided.  This can happen
-        // due to some internal error but also if the keypool is empty.
-        // In the latter case, already the pointer is NULL.
-        if (!coinbaseScript || coinbaseScript->reserveScript.empty())
-            throw std::runtime_error("No coinbase script available (mining requires a wallet)");
-
-        while (true)
-        {
-            if (chainparams.MiningRequiresPeers())
-            {
-                // Busy-wait for the network to come online so we don't waste time mining
-                // on an obsolete chain. In regtest mode we expect to fly solo.
-                do
-                {
-                    bool fvNodesEmpty;
-                    {
-                        LOCK(cs_vNodes);
-                        fvNodesEmpty = vNodes.empty();
-                    }
-                    if (!fvNodesEmpty && !IsInitialBlockDownload())
-                        break;
-                    MilliSleep(1000);
-                } while (true);
-            }
-
-            //
-            // Create new block
-            //
-            unsigned int nTransactionsUpdatedLast = mempool.GetTransactionsUpdated();
-            CBlockIndex *pindexPrev = chainActive.Tip();
-=======
         // If tx is not applicable to this (forked) chain, skip it
         if (buip055ChainBlock && IsTxOpReturnInvalid(iter->GetTx()))
         {
@@ -922,75 +497,11 @@
         if (TestForBlock(iter))
         {
             AddToBlock(pblocktemplate, iter);
->>>>>>> 0f19c3c3
 
             // If now that this txs is added we've surpassed our desired priority size
             // or have dropped below the AllowFreeThreshold, then we're done adding priority txs
             if (nBlockSize >= nBlockPrioritySize || !AllowFree(actualPriority))
             {
-<<<<<<< HEAD
-                LogPrintf("Error in BitcoinMiner: Keypool ran out, please call keypoolrefill before restarting the "
-                          "mining thread\n");
-                return;
-            }
-            CBlock *pblock = &pblocktemplate->block;
-            IncrementExtraNonce(pblock, pindexPrev, nExtraNonce);
-
-            LogPrintf("Running BitcoinMiner with %u transactions in block (%u bytes)\n", pblock->vtx.size(),
-                ::GetSerializeSize(*pblock, SER_NETWORK, PROTOCOL_VERSION));
-
-            //
-            // Search
-            //
-            int64_t nStart = GetTime();
-            arith_uint256 hashTarget = arith_uint256().SetCompact(pblock->nBits);
-            uint256 hash;
-            uint32_t nNonce = 0;
-            while (true)
-            {
-                // Check if something found
-                if (ScanHash(pblock, nNonce, &hash))
-                {
-                    if (UintToArith256(hash) <= hashTarget)
-                    {
-                        // Found a solution
-                        pblock->nNonce = nNonce;
-                        assert(hash == pblock->GetHash());
-
-                        SetThreadPriority(THREAD_PRIORITY_NORMAL);
-                        LogPrintf("BitcoinMiner:\n");
-                        LogPrintf(
-                            "proof-of-work found  \n  hash: %s  \ntarget: %s\n", hash.GetHex(), hashTarget.GetHex());
-                        ProcessBlockFound(pblock, chainparams);
-                        SetThreadPriority(THREAD_PRIORITY_LOWEST);
-                        coinbaseScript->KeepScript();
-
-                        // In regression test mode, stop mining after a block is found.
-                        if (chainparams.MineBlocksOnDemand())
-                            throw boost::thread_interrupted();
-
-                        break;
-                    }
-                }
-
-                // Check for stop or if block needs to be rebuilt
-                boost::this_thread::interruption_point();
-                // Regtest mode doesn't require peers
-                if (vNodes.empty() && chainparams.MiningRequiresPeers())
-                    break;
-                if (nNonce >= 0xffff0000)
-                    break;
-                if (mempool.GetTransactionsUpdated() != nTransactionsUpdatedLast && GetTime() - nStart > 60)
-                    break;
-                if (pindexPrev != chainActive.Tip())
-                    break;
-
-                // Update nTime every few seconds
-                if (UpdateTime(pblock, chainparams.GetConsensus(), pindexPrev) < 0)
-                    break; // Recreate the block if the clock has run backwards,
-                // so that we can use the correct time.
-                if (chainparams.GetConsensus().fPowAllowMinDifficultyBlocks)
-=======
                 return;
             }
 
@@ -1000,7 +511,6 @@
             {
                 waitPriIter wpiter = waitPriMap.find(child);
                 if (wpiter != waitPriMap.end())
->>>>>>> 0f19c3c3
                 {
                     vecPriority.push_back(TxCoinAgePriority(wpiter->second, child));
                     std::push_heap(vecPriority.begin(), vecPriority.end(), pricomparer);
@@ -1009,28 +519,6 @@
             }
         }
     }
-<<<<<<< HEAD
-    catch (const boost::thread_interrupted &)
-    {
-        LogPrintf("BitcoinMiner terminated\n");
-        throw;
-    }
-    catch (const std::runtime_error &e)
-    {
-        LogPrintf("BitcoinMiner runtime error: %s\n", e.what());
-        return;
-    }
-}
-
-void GenerateBitcoins(bool fGenerate, int nThreads, const CChainParams &chainparams)
-{
-    static boost::thread_group *minerThreads = NULL;
-
-    if (nThreads < 0)
-        nThreads = GetNumCores();
-
-    if (minerThreads != NULL)
-=======
 }
 
 void IncrementExtraNonce(CBlock *pblock, unsigned int &nExtraNonce)
@@ -1038,7 +526,6 @@
     // Update nExtraNonce
     static uint256 hashPrevBlock;
     if (hashPrevBlock != pblock->hashPrevBlock)
->>>>>>> 0f19c3c3
     {
         nExtraNonce = 0;
         hashPrevBlock = pblock->hashPrevBlock;
